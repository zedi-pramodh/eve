// Copyright (c) 2018 Zededa, Inc.
// All rights reserved.

// ipsec tunnel management routines

package zedrouter

import (
	"errors"
	"github.com/zededa/go-provision/pubsub"
	"log"
	"os/exec"
	"strings"
)

const (
	charonConfStr     = "# Options for charon IKE daemon\ncharon {\n install_routes = no\n}\n"
	ipSecSecretHdrStr = "# ipsec.secrets - IPSec secrets file\n"
	ipSecConfHdrStr   = "# ipsec.conf - default configuration\nconfig setup" +
		"\n\t uniqueids = no\n"
	ipSecTunHdrStr      = "\nconn "
	ipSecTunLeftSpecStr = "\n\tauto=start" + "\n\tleft=%defaultroute" +
		"\n\tleftid=0.0.0.0"
	ipSecTunRightSpecStr  = "\n\tright="
	ipSecTunSpecStr       = ipSecTunLeftSpecStr + ipSecTunRightSpecStr
	ipSecTunAttribSpecStr = "\n\ttype=tunnel" + "\n\tleftauth=psk" +
		"\n\trightauth=psk" +
		"\n\tkeyexchange=ikev1" +
		"\n\tike=aes128-sha1-modp1024" +
		"\n\tikelifetime=8h" +
		"\n\tesp=aes128-sha1-modp1024" +
		"\n\tlifetime=1h" +
		"\n\tkeyingtries=%forever" +
		"\n\tleftsubnet=0.0.0.0/0" +
		"\n\trightsubnet=0.0.0.0/0" +
		"\n\tdpddelay=10s" +
		"\n\tdpdtimeout=30s" +
		"\n\tdpdaction=restart" +
		"\n\tmark="
)

func ipSecServiceActivate(tunnelName string) error {
	cmd := exec.Command("ipsec", "start")
	if _, err := cmd.Output(); err != nil {
		log.Printf("%s for %s start\n", err.Error(), "ipsec")
		return err
	}
	log.Printf("%s for %s start\n", "ipsec", tunnelName)
	return nil
}

func ipSecServiceInactivate(tunnelName string) error {
	cmd := exec.Command("ipsec", "stop")
	if _, err := cmd.Output(); err != nil {
		log.Printf("%s for %s stop\n", err.Error(), "ipsec")
		return err
	}
	log.Printf("%s for %s stop\n", "ipsec", tunnelName)
	return nil
}

func ipSecServiceStatus() (string, error) {
	cmd := exec.Command("ipsec", "status")
	out, err := cmd.Output()
	if err != nil {
		log.Printf("%s for %s status\n", err.Error(), "ipsec")
		return "", err
	}
	log.Printf("%s for %s status\n", "ipsec", string(out))
	return string(out), nil
}

func ipSecTunnelStateCheck(tunnelName string) error {
	// check whether ipsec tunnel is up
	// if not, do ipsec restart
	if err := checkIpSecServiceStatusCmd(tunnelName); err != nil {
		return err
	}
	log.Printf("%s IpSec Tunnel State OK\n", tunnelName)
	return nil
}

func ipTablesRuleCreate(ipTableName string, tunnelName string,
	vpnGateway string, tunnelKey string) error {

	// setup the iptable rules
	// forward rule
	cmd := exec.Command("iptables", "-t", ipTableName,
		"-A", "FORWARD", "-o", tunnelName,
		"-p", "tcp", "--tcp-flags", "SYN,RST",
		"SYN", "-j", "TCPMSS", "--clamp-mss-to-pmtu")
	if _, err := cmd.Output(); err != nil {
		log.Printf("%s for %s %s forward rule\n",
			err.Error(), "iptables", ipTableName)
		return err
	}

	// input rule
	cmd = exec.Command("iptables", "-t", ipTableName,
		"-A", "INPUT", "-p", "esp", "-s", vpnGateway,
		"-j", "MARK", "--set-xmark", tunnelKey)
	if _, err := cmd.Output(); err != nil {
		log.Printf("%s for %s %s input rule\n",
			err.Error(), "iptables", ipTableName)
		return err
	}
	log.Printf("%s: IpTable rule create OK\n", tunnelName)
	return nil
}

func ipTablesRulesDelete(ipTableName string, tunnelName string,
	vpnGateway string, tunnelKey string) error {

	// delete the iptable rules
	// forward rule
	cmd := exec.Command("iptables", "-t", ipTableName,
		"-D", "FORWARD", "-o", tunnelName,
		"-p", "tcp", "--tcp-flags", "SYN,RST",
		"SYN", "-j", "TCPMSS", "--clamp-mss-to-pmtu")
	if _, err := cmd.Output(); err != nil {
		log.Printf("%s for %s %s forward rule delete\n",
			err.Error(), "iptables", ipTableName)
		return err
	}

	// input rule
	cmd = exec.Command("iptables", "-t", ipTableName,
		"-D", "INPUT", "-p", "esp", "-s", vpnGateway,
		"-j", "MARK", "--set-xmark", tunnelKey)
	if _, err := cmd.Output(); err != nil {
		log.Printf("%s for %s %s input rule delete\n",
			err.Error(), "iptables", ipTableName)
		return err
	}
	log.Printf("%s IpTable rule delete OK\n", tunnelName)
	return nil
}

// check iptables rule status
func ipTablesRuleCheck(tableName string, tunnelName string,
	vpnGateway string) error {
	if err := ipTablesChainMatch(tableName,
		"FORWARD", tunnelName); err != nil {
		return err
	}
	if err := ipTablesChainMatch(tableName,
		"INPUT", vpnGateway+"/32"); err != nil {
		return err
	}
	log.Printf("%s IpTable rule state OK\n", tunnelName)
	return nil
}

func ipTablesChainMatch(tableName string, chainName string,
	matchString string) error {
	cmd := exec.Command("iptables",
		"-t", tableName, "-S", chainName)
	out, err := cmd.Output()
	if err != nil {
		log.Printf("%s for %s %s %s\n",
			err.Error(), "iptables", tableName, chainName)
		return err
	}
	outStr := string(out)
	outLines := strings.Split(outStr, "\n")
	for _, line := range outLines {
		outArr := strings.Fields(line)
		for _, field := range outArr {
			if field == matchString {
				return nil
			}
		}
	}
	errStr := tableName + " " + chainName + " " + matchString + " not found"
	return errors.New(errStr)
}

// XXX need to make sure the added route is duplicated by ipr.go to the
// correct table or add/delete from the correct table
func ipRouteCreate(tunnelName string, subNet string, metric string) error {
	cmd := exec.Command("ip", "route", "add", subNet,
		"dev", tunnelName, "metric", metric)
	if _, err := cmd.Output(); err != nil {
		log.Printf("%s for %s %s add\n",
			err.Error(), "iproute", subNet)
		return err
	}
	log.Printf("%s: route create OK\n", tunnelName)
	return nil
}

func ipRouteDelete(tunnelName string, subNet string) error {
	cmd := exec.Command("ip", "route", "delete", subNet)
	if _, err := cmd.Output(); err != nil {
		log.Printf("%s for %s %s add\n",
			err.Error(), "iproute", subNet)
		return err
	}
	log.Printf("%s: route delete OK\n", tunnelName)
	return nil
}

func ipRouteCheck(tunnelName string, subNet string) error {
	cmd := exec.Command("ip", "route", "get", subNet)
	out, err := cmd.Output()
	if err != nil {
		log.Printf("%s for %s %s check, no route\n",
			err.Error(), "iproute", subNet)
		return err
	}

	if err := ipRouteMatch(string(out), tunnelName); err != nil {
		log.Printf("%s route OK\n", tunnelName)
		return err
	}
	log.Printf("%s: route check OK\n", tunnelName)
	return nil
}

func ipRouteMatch(outStr, matchString string) error {
	lines := strings.Split(outStr, "\n")
	for _, line := range lines {
		outArr := strings.Fields(line)
		for _, field := range outArr {
			if field == matchString {
				return nil
			}
		}
	}
	return errors.New("not found")
}

func ipLinkTunnelCreate(tunnelName string, upLinkIpAddr string,
	vpnGateway string, localIpAddr string, remoteIpAddr string,
	key string, mtu string) error {

	log.Printf("%s: %s %s %s\n", tunnelName, "ip link add",
		upLinkIpAddr, vpnGateway)
	cmd := exec.Command("ip", "link", "add",
		tunnelName, "type", "vti", "local", upLinkIpAddr,
		"remote", vpnGateway, "key", key)
	if _, err := cmd.Output(); err != nil {
		log.Printf("%s for %s %s add\n",
			err.Error(), "ip link", tunnelName, upLinkIpAddr, vpnGateway)
		return err
	}

	log.Printf("%s: %s %s %s\n", tunnelName, "ip link addr",
		localIpAddr, remoteIpAddr)
	cmd = exec.Command("ip", "addr", "add",
		localIpAddr, "remote", remoteIpAddr,
		"dev", tunnelName)
	if _, err := cmd.Output(); err != nil {
		log.Printf("%s for %s %s addr add\n",
			err.Error(), "ip link", tunnelName, localIpAddr, remoteIpAddr)
		return err
	}
	log.Printf("%s: %s %s\n", tunnelName, "ip link mtu", mtu)
	cmd = exec.Command("ip", "link", "set",
		tunnelName, "up", "mtu", mtu)
	if _, err := cmd.Output(); err != nil {
		log.Printf("%s for %s %s set mtu up\n",
			err.Error(), "ip link mtu", tunnelName)
		return err
	}

	log.Printf("%s: %s setup OK\n", tunnelName, "ip link")
	return nil
}

func ipLinkTunnelDelete(tunnelName string) error {
	cmd := exec.Command("ip", "link", "delete", tunnelName)
	_, err := cmd.Output()
	if err != nil {
		log.Printf("%s for %s %s delete\n",
			err.Error(), "ip link", tunnelName)
		return err
	}
	log.Printf("%s: %s delete OK\n", tunnelName, "ip link")
	return nil
}

func ipLinkInfExists(tunnelName string) error {
	// whether the tunnel exists
	// should trigger creating the ip link interface
	if err := checkIntfExistsCmd(tunnelName); err != nil {
		return err
	}
	return nil
}

func ipLinkIntfStateCheck(tunnelName string) error {

	// whether the tunnel exists
	// should trigger creating the ip link interface
	if err := ipLinkInfExists(tunnelName); err != nil {
		return err
	}

	// whether the tunnel ifstate is up
	// if not, try to make it up
	if err := checkIntfStateCmd(tunnelName); err != nil {
		return err
	}
	log.Printf("%s: %s check State OK\n", tunnelName, "ip link")
	return nil
}

func ipSecServiceConfigCreate(tunnelName string,
	vpnGateway string, tunnelKey string) error {
	writeStr := ipSecConfHdrStr
	writeStr = writeStr + ipSecTunHdrStr + tunnelName
	writeStr = writeStr + ipSecTunSpecStr + vpnGateway
	writeStr = writeStr + ipSecTunAttribSpecStr + tunnelKey
	writeStr = writeStr + "\n"
	filename := "/etc/ipsec.conf"
	if err := ipSecConfigFileWrite(filename, writeStr); err != nil {
		return err
	}
	cmd := exec.Command("chmod", "600", filename)
	_, err := cmd.Output()
	if err != nil {
		log.Printf("%s for %s %s\n",
			err.Error(), "chmod", filename)
		return err
	}
	return nil
}

func ipSecServiceConfigDelete() error {
	writeStr := ipSecConfHdrStr
	filename := "/etc/ipsec.conf"
	return ipSecConfigFileWrite(filename, writeStr)
}

func ipSecSecretConfigCreate(vpnGateway string,
	preSharedKey string) error {
	writeStr := ipSecSecretHdrStr
	writeStr = writeStr + "0.0.0.0 "
	writeStr = writeStr + vpnGateway + " "
	writeStr = writeStr + " : PSK " + "\""
	writeStr = writeStr + preSharedKey + "\""
	writeStr = writeStr + "\n"
	filename := "/etc/ipsec.secrets"
	return ipSecConfigFileWrite(filename, writeStr)
}

func ipSecSecretConfigDelete() error {
	writeStr := ipSecSecretHdrStr
	filename := "/etc/ipsec.secrets"
	return ipSecConfigFileWrite(filename, writeStr)
}

func charonConfigCreate() error {
	filename := "/etc/strongswan.d/charon.conf"
	return ipSecConfigFileWrite(filename, charonConfStr)
}

func sysctlConfigCreate(upLinkName string, tunnelName string) error {
<<<<<<< HEAD
	// XXX already done
=======
	log.Printf("%s: %s config %s\n", tunnelName, "sysctl", upLinkName)
>>>>>>> 5047c9d8
	writeStr := "\n net.ipv4.ip_forward = 1"
	writeStr = writeStr + "\n net.ipv4.conf." + tunnelName + ".rp_filter=2"
	writeStr = writeStr + "\n net.ipv4.conf." + tunnelName + ".disable_policy=1"
	writeStr = writeStr + "\n net.ipv4.conf." + upLinkName + ".disable_xfrm=1"
	writeStr = writeStr + "\n net.ipv4.conf." + upLinkName + ".disable_policy=1\n"
	filename := "/etc/sysctl.conf"
	return ipSecConfigFileWrite(filename, writeStr)
}

func sysctlConfigSet() error {
	cmd := exec.Command("sysctl", "-p")
	_, err := cmd.Output()
	if err != nil {
		log.Printf("%s for %s set \n", err.Error(), "sysctl")
		return err
	}
	log.Printf("%s: ConfigSet OK\n", "sysctl")
	return nil
}

func ipSecConfigFileWrite(filename string, writeStr string) error {
	data := []byte(writeStr)
	if err := pubsub.WriteRename(filename, data); err != nil {
		return err
	}
	return nil
}

func checkIntfExistsCmd(intfName string) error {
	cmd := exec.Command("ifconfig", intfName)
	_, err := cmd.Output()
	if err != nil {
		log.Printf("%s for %s %s status\n",
			err.Error(), "ifconfig", intfName)
		return err
	}
	return nil
}

func checkIntfStateCmd(intfName string) error {
	cmd := exec.Command("ifconfig", intfName)
	out, err := cmd.Output()
	if err != nil {
		log.Printf("%s for %s %s status\n",
			err.Error(), "ifconfig", intfName)
		return err
	}
	outStr := string(out)
	lines := strings.Split(outStr, "\n")
	for _, line := range lines {
		outArr := strings.Fields(line)
		for _, field := range outArr {
			if field == "UP" ||
				field == "RUNNING" {
				return nil
			}
		}
	}
	return errors.New("interface is down")
}

func checkIpSecServiceStatusCmd(tunnelName string) error {
	cmd := exec.Command("ipsec", "status")
	out, err := cmd.Output()
	if err != nil {
		log.Printf("%s for %s %s status\n",
			err.Error(), "ipsec", tunnelName)
		return err
	}
	return checkIpSecStatusCmdOutput(tunnelName, string(out))
	return errors.New("not configured")
}

func checkIpSecStatusCmdOutput(tunnelName string, outStr string) error {
	lines := strings.Split(outStr, "\n")
	for _, line := range lines {
		outArr := strings.Fields(line)
		for _, field := range outArr {
			if field == tunnelName {
				return getIpSecLineState(outArr)
			}
		}
	}
	return nil
}

func getIpSecLineState(outArr []string) error {
	for _, field := range outArr {
		if field == "ESTABLISHED" {
			return nil
		}
		if field == "LISTENING" {
			return errors.New("connecting")
		}
	}
	return errors.New("not up")
}

func issueIfUpCmd(tunnelName string) error {
	cmd := exec.Command("ifup", tunnelName)
	_, err := cmd.Output()
	if err != nil {
		log.Printf("%s for %s %s\n",
			err.Error(), "ifup", tunnelName)
		return err
	}
	return nil
}<|MERGE_RESOLUTION|>--- conflicted
+++ resolved
@@ -357,11 +357,9 @@
 }
 
 func sysctlConfigCreate(upLinkName string, tunnelName string) error {
-<<<<<<< HEAD
-	// XXX already done
-=======
 	log.Printf("%s: %s config %s\n", tunnelName, "sysctl", upLinkName)
->>>>>>> 5047c9d8
+
+	// XXX ip_forward is already set by zedrouter.
 	writeStr := "\n net.ipv4.ip_forward = 1"
 	writeStr = writeStr + "\n net.ipv4.conf." + tunnelName + ".rp_filter=2"
 	writeStr = writeStr + "\n net.ipv4.conf." + tunnelName + ".disable_policy=1"
