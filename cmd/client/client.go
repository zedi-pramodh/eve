--- conflicted
+++ resolved
@@ -563,11 +563,7 @@
 					log.Infof("Replacing existing hardwaremodel %s with %s\n",
 						oldHardwaremodel, hardwaremodel)
 				} else {
-<<<<<<< HEAD
-					log.Errorf("Attempt to replacing existing hardwaremodel %s with non-exsting %s model\n",
-=======
 					log.Errorf("Attempt to replace existing hardwaremodel %s with non-eixsting %s model - ignored\n",
->>>>>>> d3fe9fe4
 						oldHardwaremodel, hardwaremodel)
 					doWrite = false
 				}
