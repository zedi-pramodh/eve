--- conflicted
+++ resolved
@@ -385,12 +385,8 @@
 	appDel := checkCurrentAppFiles(config)
 
 	// delete old base os configs, if any
-<<<<<<< HEAD
-	checkCurrentBaseOsFiles(config)
-=======
 	baseDel := checkCurrentBaseOsFiles(config)
 	return appDel || baseDel
->>>>>>> 52bc7479
 }
 
 func checkCurrentAppFiles(config *zconfig.EdgeDevConfig) bool {
@@ -467,10 +463,7 @@
 			}
 		}
 	}
-<<<<<<< HEAD
-=======
 	return deleted
->>>>>>> 52bc7479
 }
 
 func removeBaseOsEntry(baseOsFilename string) {
