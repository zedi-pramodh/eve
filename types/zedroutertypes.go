// Copyright (c) 2017 Zededa, Inc.
// All rights reserved.

package types

import (
	"encoding/json"
	"errors"
	"fmt"
	"github.com/vishvananda/netlink"
	"io/ioutil"
	"log"
	"net"
)

// Indexed by UUID
// If IsZedmanager is set we do not create boN but instead configure the EID
// locally. This will go away once ZedManager runs in a domU like any
// application.
type AppNetworkConfig struct {
	UUIDandVersion      UUIDandVersion
	DisplayName         string
	IsZedmanager        bool
	OverlayNetworkList  []OverlayNetworkConfig
	UnderlayNetworkList []UnderlayNetworkConfig
}

func (config AppNetworkConfig) VerifyFilename(fileName string) bool {
	uuid := config.UUIDandVersion.UUID
	ret := uuid.String()+".json" == fileName
	if !ret {
		log.Printf("Mismatch between filename and contained uuid: %s vs. %s\n",
			fileName, uuid.String())
	}
	return ret
}

func (status AppNetworkStatus) CheckPendingAdd() bool {
	return status.PendingAdd
}

func (status AppNetworkStatus) CheckPendingModify() bool {
	return status.PendingModify
}

func (status AppNetworkStatus) CheckPendingDelete() bool {
	return status.PendingDelete
}

// Indexed by UUID
type AppNetworkStatus struct {
	UUIDandVersion UUIDandVersion
	AppNum         int
	PendingAdd     bool
	PendingModify  bool
	PendingDelete  bool
	UlNum          int // Number of underlay interfaces
	OlNum          int // Number of overlay interfaces
	DisplayName    string
	// Copy from the AppNetworkConfig; used to delete when config is gone.
	IsZedmanager        bool
	OverlayNetworkList  []OverlayNetworkStatus
	UnderlayNetworkList []UnderlayNetworkStatus
}

func (status AppNetworkStatus) VerifyFilename(fileName string) bool {
	uuid := status.UUIDandVersion.UUID
	ret := uuid.String()+".json" == fileName
	if !ret {
		log.Printf("Mismatch between filename and contained uuid: %s vs. %s\n",
			fileName, uuid.String())
	}
	return ret
}

// Global network config and status
type DeviceNetworkConfig struct {
	Uplink      []string // ifname; all uplinks
	FreeUplinks []string // subset used for image downloads
}

type NetworkUplink struct {
	IfName string
	Free   bool
	Addrs  []net.IP
}

type DeviceNetworkStatus struct {
	UplinkStatus []NetworkUplink
}

// Parse the file with DeviceNetworkConfig
func GetDeviceNetworkConfig(configFilename string) (DeviceNetworkConfig, error) {
	var globalConfig DeviceNetworkConfig
	cb, err := ioutil.ReadFile(configFilename)
	if err != nil {
		return DeviceNetworkConfig{}, err
	}
	if err := json.Unmarshal(cb, &globalConfig); err != nil {
		return DeviceNetworkConfig{}, err
	}
	// Workaround for old config with FreeUplinks not set
	if len(globalConfig.FreeUplinks) == 0 {
		fmt.Printf("Setting FreeUplinks from Uplink: %v\n",
			globalConfig.Uplink)
		globalConfig.FreeUplinks = globalConfig.Uplink
	}
	return globalConfig, nil
}

// Calculate local IP addresses to make a DeviceNetworkStatus
func MakeDeviceNetworkStatus(globalConfig DeviceNetworkConfig) (DeviceNetworkStatus, error) {
	var globalStatus DeviceNetworkStatus
	var err error = nil

	globalStatus.UplinkStatus = make([]NetworkUplink,
		len(globalConfig.Uplink))
	for ix, u := range globalConfig.Uplink {
		globalStatus.UplinkStatus[ix].IfName = u
		for _, f := range globalConfig.FreeUplinks {
			if f == u {
				globalStatus.UplinkStatus[ix].Free = true
				break
			}
		}
		link, err := netlink.LinkByName(u)
		if err != nil {
			log.Printf("MakeDeviceNetworkStatus LinkByName %s: %s\n", u, err)
			err = errors.New(fmt.Sprintf("Uplink in config/global does not exist: %v", u))
			continue
		}
		addrs4, err := netlink.AddrList(link, netlink.FAMILY_V4)
		if err != nil {
			addrs4 = nil
		}
		addrs6, err := netlink.AddrList(link, netlink.FAMILY_V6)
		if err != nil {
			addrs6 = nil
		}
		globalStatus.UplinkStatus[ix].Addrs = make([]net.IP,
			len(addrs4)+len(addrs6))
		for i, addr := range addrs4 {
			fmt.Printf("UplinkAddrs(%s) found IPv4 %v\n",
				u, addr.IP)
			globalStatus.UplinkStatus[ix].Addrs[i] = addr.IP
		}
		for i, addr := range addrs6 {
			// We include link-locals since they can be used for LISP behind nats
			fmt.Printf("UplinkAddrs(%s) found IPv6 %v\n",
				u, addr.IP)
			globalStatus.UplinkStatus[ix].Addrs[i+len(addrs4)] = addr.IP
		}
	}
	return globalStatus, err
}

// Pick one of the uplinks
func GetUplinkAny(globalStatus DeviceNetworkStatus, pickNum int) (string, error) {
	if len(globalStatus.UplinkStatus) == 0 {
		return "", errors.New("GetUplinkAny has no uplink")
	}
	pickNum = pickNum % len(globalStatus.UplinkStatus)
	return globalStatus.UplinkStatus[pickNum].IfName, nil
}

// Pick one of the free uplinks
func GetUplinkFree(globalStatus DeviceNetworkStatus, pickNum int) (string, error) {
	count := 0
	for _, us := range globalStatus.UplinkStatus {
		if us.Free {
			count += 1
		}
	}
	if count == 0 {
		return "", errors.New("GetUplinkFree has no uplink")
	}
	pickNum = pickNum % count
	for _, us := range globalStatus.UplinkStatus {
		if us.Free {
			if pickNum == 0 {
				return us.IfName, nil
			}
			pickNum -= 1
		}
	}
	return "", errors.New("GetUplinkFree past end")
}

// Return number of local IP addresses for all the uplinks, unless if
// uplink is set in which case we could it.
func CountLocalAddrAny(globalStatus DeviceNetworkStatus, uplink string) int {
	// Count the number of addresses which apply
	addrs, _ := getInterfaceAddr(globalStatus, false, uplink, true)
	return len(addrs)
}

// Return number of local IP addresses for all the free uplinks, unless if
// uplink is set in which case we could it.
func CountLocalAddrFree(globalStatus DeviceNetworkStatus, uplink string) int {
	// Count the number of addresses which apply
	addrs, _ := getInterfaceAddr(globalStatus, true, uplink, true)
	return len(addrs)
}

// Return number of local IP addresses for all the uplinks, unless if
// uplink is set in which case we could it.
func CountLocalAddrAnyNoLinkLocal(globalStatus DeviceNetworkStatus) int {
	// Count the number of addresses which apply
	addrs, _ := getInterfaceAddr(globalStatus, false, "", false)
	return len(addrs)
}

// Return a list of free uplinks that have non link local IP addresses
func GetUplinkFreeNoLocal(globalStatus DeviceNetworkStatus) ([]NetworkUplink) {
	// Return Uplink list with valid non link local addresses
	links, _ := getInterfaceAndAddr(globalStatus, true, "", false)
	return links
}

// Return number of local IP addresses for all the free uplinks, unless if
// uplink is set in which case we could it.
func CountLocalAddrFreeNoLinkLocal(globalStatus DeviceNetworkStatus) int {
	// Count the number of addresses which apply
	addrs, _ := getInterfaceAddr(globalStatus, true, "", false)
	return len(addrs)
}

// Pick one address from all of the uplinks, unless if uplink is set in which we
// pick from that uplink
func GetLocalAddrAny(globalStatus DeviceNetworkStatus, pickNum int, uplink string) (net.IP, error) {
	// Count the number of addresses which apply
	addrs, err := getInterfaceAddr(globalStatus, false, uplink, true)
	if err != nil {
		return net.IP{}, err
	}
	numAddrs := len(addrs)

	// fmt.Printf("GetLocalAddrAny pick %d have %d\n", pickNum, numAddrs)
	pickNum = pickNum % numAddrs
	return addrs[pickNum], nil
}

// Pick one address from all of the free uplinks, unless if uplink is set
// in which we pick from that uplink
func GetLocalAddrFree(globalStatus DeviceNetworkStatus, pickNum int, uplink string) (net.IP, error) {
	// Count the number of addresses which apply
	addrs, err := getInterfaceAddr(globalStatus, true, uplink, true)
	if err != nil {
		return net.IP{}, err
	}
	numAddrs := len(addrs)

	// fmt.Printf("GetLocalAddrFree pick %d have %d\n", pickNum, numAddrs)
	pickNum = pickNum % numAddrs
	return addrs[pickNum], nil
}

<<<<<<< HEAD
func getInterfaceAndAddr(globalStatus DeviceNetworkStatus, free bool, ifname string,
	includeLinkLocal bool) ([]NetworkUplink, error) {
	var links []NetworkUplink
	for _, u := range globalStatus.UplinkStatus {
		if free && !u.Free {
			continue
		}
		// If ifname is set it should match
		if u.IfName != ifname && ifname != "" {
			continue
		}

		if includeLinkLocal {
			link := NetworkUplink {
				IfName: u.IfName,
				Addrs: u.Addrs,
			}
			links = append(links, link)
		} else {
			var addrs []net.IP
			var link NetworkUplink
			link.IfName = u.IfName
			for _, a := range u.Addrs {
				log.Printf("XXXXX Checking address %s.\n", a.String())
				if !a.IsLinkLocalUnicast() {
					log.Printf("XXXXX Adding address %s.\n", a.String())
					addrs = append(addrs, a)
				}
			}
			if len(addrs) > 0 {
				link.Addrs = addrs
				links = append(links, link)
			}
		}
	}
	if len(links) != 0 {
		return links, nil
	} else {
		return []NetworkUplink{}, errors.New("No good Uplinks")
	}
=======
// Check if an interface/adapter name is an uplink
func IsUplink(globalStatus DeviceNetworkStatus, ifname string) bool {
	for _, us := range globalStatus.UplinkStatus {
		if us.IfName == ifname {
			return true
		}
	}
	return false
>>>>>>> 9e05e701
}

func getInterfaceAddr(globalStatus DeviceNetworkStatus, free bool, ifname string, includeLinkLocal bool) ([]net.IP, error) {
	// fmt.Printf("getInterfaceAddr(%v, %s, %v)\n",	free, ifname, includeLinnklocal)
	var addrs []net.IP
	for _, u := range globalStatus.UplinkStatus {
		if free && !u.Free {
			continue
		}
		// If ifname is set it should match
		if u.IfName != ifname && ifname != "" {
			continue
		}
		if includeLinkLocal {
			addrs = append(addrs, u.Addrs...)
		} else {
			for _, a := range u.Addrs {
				if !a.IsLinkLocalUnicast() {
					addrs = append(addrs, a)
				}
			}
		}
	}
	if len(addrs) != 0 {
		// fmt.Printf("getInterfaceAddr(%s) returning %v\n",
		//	ifname, addrs)
		return addrs, nil
	} else {
		return []net.IP{}, errors.New("No good IP address")
	}
}

type OverlayNetworkConfig struct {
	IID           uint32
	EID           net.IP
	LispSignature string
	// Any additional LISP parameters?
	ACLs          []ACE
	NameToEidList []NameToEid // Used to populate DNS for the overlay
	LispServers   []LispServerInfo
	// Optional additional informat
	AdditionalInfoDevice *AdditionalInfoDevice
}

type OverlayNetworkStatus struct {
	OverlayNetworkConfig
	VifInfo
}

type UnderlayNetworkConfig struct {
	ACLs []ACE
}

type UnderlayNetworkStatus struct {
	UnderlayNetworkConfig
	VifInfo
}

// Similar support as in draft-ietf-netmod-acl-model
type ACE struct {
	Matches []ACEMatch
	Actions []ACEAction
}

// The Type can be "ip" or "host" (aka domain name) for now. Matches remote.
// For now these are bidirectional.
// The host matching is suffix-matching thus zededa.net matches *.zededa.net.
// Can envision adding "protocol", "fport", "lport", and directionality at least
// Value is always a string.
// There is an implicit reject rule at the end.
// The "eidset" type is special for the overlay. Matches all the EID which
// are part of the NameToEidList.
type ACEMatch struct {
	Type  string
	Value string
}

type ACEAction struct {
	Drop       bool   // Otherwise accept
	Limit      bool   // Is limiter enabled?
	LimitRate  int    // Packets per unit
	LimitUnit  string // "s", "m", "h", for second, minute, hour
	LimitBurst int    // Packets
}

// Retrieved from geolocation service for device underlay connectivity
// XXX separate out lat/long as floats to be able to use GPS?
// XXX feed back to zedcloud in HwStatus
type AdditionalInfoDevice struct {
	UnderlayIP string
	Hostname   string `json:",omitempty"` // From reverse DNS
	City       string `json:",omitempty"`
	Region     string `json:",omitempty"`
	Country    string `json:",omitempty"`
	Loc        string `json:",omitempty"` // Lat and long as string
	Org        string `json:",omitempty"` // From AS number
}

// Tie the Application EID back to the device
type AdditionalInfoApp struct {
	DisplayName string
	DeviceEID   net.IP
	DeviceIID   uint32
	UnderlayIP  string
	Hostname    string `json:",omitempty"` // From reverse DNS
}<|MERGE_RESOLUTION|>--- conflicted
+++ resolved
@@ -255,7 +255,6 @@
 	return addrs[pickNum], nil
 }
 
-<<<<<<< HEAD
 func getInterfaceAndAddr(globalStatus DeviceNetworkStatus, free bool, ifname string,
 	includeLinkLocal bool) ([]NetworkUplink, error) {
 	var links []NetworkUplink
@@ -296,7 +295,8 @@
 	} else {
 		return []NetworkUplink{}, errors.New("No good Uplinks")
 	}
-=======
+}
+
 // Check if an interface/adapter name is an uplink
 func IsUplink(globalStatus DeviceNetworkStatus, ifname string) bool {
 	for _, us := range globalStatus.UplinkStatus {
@@ -305,7 +305,6 @@
 		}
 	}
 	return false
->>>>>>> 9e05e701
 }
 
 func getInterfaceAddr(globalStatus DeviceNetworkStatus, free bool, ifname string, includeLinkLocal bool) ([]net.IP, error) {
