// Copyright (c) 2017 Zededa, Inc.
// All rights reserved.

package types

import (
	"encoding/json"
	"errors"
	"github.com/eriknordmark/ipinfo"
	"github.com/satori/go.uuid"
	log "github.com/sirupsen/logrus"
	"net"
	"time"
)

// Indexed by UUID
// If IsZedmanager is set we do not create boN but instead configure the EID
// locally. This will go away once ZedManager runs in a domU like any
// application.
type AppNetworkConfig struct {
	UUIDandVersion      UUIDandVersion
	DisplayName         string
	Activate            bool
	IsZedmanager        bool
	SeparateDataPlane   bool
	OverlayNetworkList  []OverlayNetworkConfig
	UnderlayNetworkList []UnderlayNetworkConfig
}

func (config AppNetworkConfig) Key() string {
	return config.UUIDandVersion.UUID.String()
}

func (config AppNetworkConfig) VerifyFilename(fileName string) bool {
	expect := config.Key() + ".json"
	ret := expect == fileName
	if !ret {
		log.Errorf("Mismatch between filename and contained uuid: %s vs. %s\n",
			fileName, expect)
	}
	return ret
}

func (status AppNetworkStatus) CheckPendingAdd() bool {
	return status.PendingAdd
}

func (status AppNetworkStatus) CheckPendingModify() bool {
	return status.PendingModify
}

func (status AppNetworkStatus) CheckPendingDelete() bool {
	return status.PendingDelete
}

func (status AppNetworkStatus) Pending() bool {
	return status.PendingAdd || status.PendingModify || status.PendingDelete
}

// Indexed by UUID
type AppNetworkStatus struct {
	UUIDandVersion UUIDandVersion
	AppNum         int
	Activated      bool
	PendingAdd     bool
	PendingModify  bool
	PendingDelete  bool
	UlNum          int // Number of underlay interfaces
	OlNum          int // Number of overlay interfaces
	DisplayName    string
	// Copy from the AppNetworkConfig; used to delete when config is gone.
	IsZedmanager        bool
	SeparateDataPlane   bool
	OverlayNetworkList  []OverlayNetworkStatus
	UnderlayNetworkList []UnderlayNetworkStatus
	MissingNetwork      bool // If any Missing flag is set in the networks
	// Any errros from provisioning the network
	Error     string
	ErrorTime time.Time
}

func (status AppNetworkStatus) Key() string {
	return status.UUIDandVersion.UUID.String()
}

func (status AppNetworkStatus) VerifyFilename(fileName string) bool {
	expect := status.Key() + ".json"
	ret := expect == fileName
	if !ret {
		log.Errorf("Mismatch between filename and contained uuid: %s vs. %s\n",
			fileName, expect)
	}
	return ret
}

// Global network config. For backwards compatibility with build artifacts
// XXX move to using DeviceUplinkConfig in build?
type DeviceNetworkConfig struct {
	Uplink      []string // ifname; all uplinks
	FreeUplinks []string // subset used for image downloads
}

type DeviceUplinkConfig struct {
	Uplinks []NetworkUplinkConfig
}

type NetworkProxyType uint8

// Values if these definitions should match the values
// given to the types in zapi.ProxyProto
const (
	NPT_HTTP NetworkProxyType = iota
	NPT_HTTPS
	NPT_SOCKS
	NPT_FTP
	NPT_NOPROXY
	NPT_LAST = 255
)

type ProxyEntry struct {
	Type   NetworkProxyType
	Server string
	Port   uint32
}

type ProxyConfig struct {
<<<<<<< HEAD
	HttpsProxy string // HTTPS_PROXY environment variable
	HttpProxy  string // HTTP_PROXY environment variable
	FtpProxy   string // FTP_PROXY environment variable
	SocksProxy string // SOCKS_PROXY environment variable
	NoProxy    string // NO_PROXY environment variable
	Pacfile    string
	// If Enable is set we use WPAD. If the URL is not set we try
	// the various DNS suffixes until we can download a wpad.dat file
	NetworkProxyEnable bool   // Enable WPAD
	NetworkProxyURL    string // Complete URL i.e., with /wpad.dat
=======
	ProxyEnable bool
	Proxies     []ProxyEntry
	Exceptions  string
	Pacfile     string
>>>>>>> 3218f5c3
}

type NetworkUplinkConfig struct {
	IfName     string
	Free       bool
	Dhcp       DhcpType // If DT_STATIC use below
	AddrSubnet string   // In CIDR e.g., 192.168.1.44/24
	Gateway    net.IP
	DomainName string
	NtpServer  net.IP
	DnsServers []net.IP // If not set we use Gateway as DNS server
	ProxyConfig
}

type NetworkUplink struct {
	IfName string
	Free   bool
	NetworkObjectConfig
	AddrInfoList []AddrInfo
	ProxyConfig
}

type AddrInfo struct {
	Addr             net.IP
	Geo              ipinfo.IPInfo
	LastGeoTimestamp time.Time
}

type DeviceNetworkStatus struct {
	UplinkStatus []NetworkUplink
}

// Pick one of the uplinks
func GetUplinkAny(globalStatus DeviceNetworkStatus, pickNum int) (string, error) {
	if len(globalStatus.UplinkStatus) == 0 {
		return "", errors.New("GetUplinkAny has no uplink")
	}
	pickNum = pickNum % len(globalStatus.UplinkStatus)
	return globalStatus.UplinkStatus[pickNum].IfName, nil
}

// Pick one of the free uplinks
func GetUplinkFree(globalStatus DeviceNetworkStatus, pickNum int) (string, error) {
	count := 0
	for _, us := range globalStatus.UplinkStatus {
		if us.Free {
			count += 1
		}
	}
	if count == 0 {
		return "", errors.New("GetUplinkFree has no uplink")
	}
	pickNum = pickNum % count
	for _, us := range globalStatus.UplinkStatus {
		if us.Free {
			if pickNum == 0 {
				return us.IfName, nil
			}
			pickNum -= 1
		}
	}
	return "", errors.New("GetUplinkFree past end")
}

// Return all free uplink interfaces
func GetUplinksFree(globalStatus DeviceNetworkStatus, rotation int) []string {
	var uplinks []string

	for _, us := range globalStatus.UplinkStatus {
		if us.Free {
			uplinks = append(uplinks, us.IfName)
		}
	}
	return rotate(uplinks, rotation)
}

func rotate(arr []string, amount int) []string {
	if len(arr) == 0 {
		return []string{}
	}
	amount = amount % len(arr)
	return append(append([]string{}, arr[amount:]...), arr[:amount]...)
}

// Return all non-free uplink interfaces
func GetUplinksNonFree(globalStatus DeviceNetworkStatus, rotation int) []string {
	var uplinks []string

	for _, us := range globalStatus.UplinkStatus {
		if !us.Free {
			uplinks = append(uplinks, us.IfName)
		}
	}
	return rotate(uplinks, rotation)
}

// Return number of local IP addresses for all the uplinks, unless if
// uplink is set in which case we could it.
func CountLocalAddrAny(globalStatus DeviceNetworkStatus, uplink string) int {
	// Count the number of addresses which apply
	addrs, _ := getInterfaceAddr(globalStatus, false, uplink, true)
	return len(addrs)
}

// Return number of local IP addresses for all the free uplinks, unless if
// uplink is set in which case we could it.
func CountLocalAddrFree(globalStatus DeviceNetworkStatus, uplink string) int {
	// Count the number of addresses which apply
	addrs, _ := getInterfaceAddr(globalStatus, true, uplink, true)
	return len(addrs)
}

// Return number of local IP addresses for all the uplinks, unless if
// uplink is set in which case we could it.
func CountLocalAddrAnyNoLinkLocal(globalStatus DeviceNetworkStatus) int {
	// Count the number of addresses which apply
	addrs, _ := getInterfaceAddr(globalStatus, false, "", false)
	return len(addrs)
}

// Return a list of free uplinks that have non link local IP addresses
func GetUplinkFreeNoLocal(globalStatus DeviceNetworkStatus) []NetworkUplink {
	// Return Uplink list with valid non link local addresses
	links, _ := getInterfaceAndAddr(globalStatus, true, "", false)
	return links
}

// Return number of local IP addresses for all the free uplinks, unless if
// uplink is set in which case we could it.
func CountLocalAddrFreeNoLinkLocal(globalStatus DeviceNetworkStatus) int {
	// Count the number of addresses which apply
	addrs, _ := getInterfaceAddr(globalStatus, true, "", false)
	return len(addrs)
}

// Pick one address from all of the uplinks, unless if uplink is set in which we
// pick from that uplink
// We put addresses from the free uplinks first in the list i.e., returned
// for the lower 'pickNum'
func GetLocalAddrAny(globalStatus DeviceNetworkStatus, pickNum int, uplink string) (net.IP, error) {
	// Count the number of addresses which apply
	addrs, err := getInterfaceAddr(globalStatus, false, uplink, true)
	if err != nil {
		return net.IP{}, err
	}
	numAddrs := len(addrs)
	pickNum = pickNum % numAddrs
	return addrs[pickNum], nil
}

// Pick one address from all of the free uplinks, unless if uplink is set
// in which we pick from that uplink
func GetLocalAddrFree(globalStatus DeviceNetworkStatus, pickNum int, uplink string) (net.IP, error) {
	// Count the number of addresses which apply
	addrs, err := getInterfaceAddr(globalStatus, true, uplink, true)
	if err != nil {
		return net.IP{}, err
	}
	numAddrs := len(addrs)
	pickNum = pickNum % numAddrs
	return addrs[pickNum], nil
}

func getInterfaceAndAddr(globalStatus DeviceNetworkStatus, free bool, ifname string,
	includeLinkLocal bool) ([]NetworkUplink, error) {
	var links []NetworkUplink
	for _, u := range globalStatus.UplinkStatus {
		if free && !u.Free {
			continue
		}
		// If ifname is set it should match
		if u.IfName != ifname && ifname != "" {
			continue
		}

		if includeLinkLocal {
			link := NetworkUplink{
				IfName: u.IfName,
				//Addrs: u.Addrs,
				AddrInfoList: u.AddrInfoList,
			}
			links = append(links, link)
		} else {
			var addrs []AddrInfo
			var link NetworkUplink
			link.IfName = u.IfName
			for _, a := range u.AddrInfoList {
				if !a.Addr.IsLinkLocalUnicast() {
					addrs = append(addrs, a)
				}
			}
			if len(addrs) > 0 {
				link.AddrInfoList = addrs
				links = append(links, link)
			}
		}
	}
	if len(links) != 0 {
		return links, nil
	} else {
		return []NetworkUplink{}, errors.New("No good Uplinks")
	}
}

// Check if an interface/adapter name is an uplink
func IsUplink(globalStatus DeviceNetworkStatus, ifname string) bool {
	for _, us := range globalStatus.UplinkStatus {
		if us.IfName == ifname {
			return true
		}
	}
	return false
}

func GetUplink(globalStatus DeviceNetworkStatus, ifname string) *NetworkUplink {
	for _, us := range globalStatus.UplinkStatus {
		if us.IfName == ifname {
			return &us
		}
	}
	return nil
}

// Given an address tell me its interface
func GetUplinkFromAddr(globalStatus DeviceNetworkStatus, addr net.IP) string {
	for _, u := range globalStatus.UplinkStatus {
		for _, i := range u.AddrInfoList {
			if i.Addr.Equal(addr) {
				return u.IfName
			}
		}
	}
	return ""
}

// Returns addresses based on free, ifname, and whether or not we want
// IPv6 link-locals.
// If free is not set, the addresses from the free uplinks are first.
func getInterfaceAddr(globalStatus DeviceNetworkStatus, free bool, ifname string, includeLinkLocal bool) ([]net.IP, error) {
	var freeAddrs []net.IP
	var nonfreeAddrs []net.IP
	for _, u := range globalStatus.UplinkStatus {
		if free && !u.Free {
			continue
		}
		// If ifname is set it should match
		if u.IfName != ifname && ifname != "" {
			continue
		}
		var addrs []net.IP
		for _, i := range u.AddrInfoList {
			if includeLinkLocal || !i.Addr.IsLinkLocalUnicast() {
				addrs = append(addrs, i.Addr)
			}
		}
		if free {
			freeAddrs = append(freeAddrs, addrs...)
		} else {
			nonfreeAddrs = append(nonfreeAddrs, addrs...)
		}
	}
	addrs := append(freeAddrs, nonfreeAddrs...)
	if len(addrs) != 0 {
		return addrs, nil
	} else {
		return []net.IP{}, errors.New("No good IP address")
	}
}

// Return list of interfaces we will report in info and metrics
// Always include dbo1x0 for now.
// Latter will move to a system app when we disaggregate
func ReportInterfaces(deviceNetworkStatus DeviceNetworkStatus) []string {
	var names []string
	names = append(names, "dbo1x0")
	for _, uplink := range deviceNetworkStatus.UplinkStatus {
		names = append(names, uplink.IfName)
	}
	return names
}

type MapServerType uint8

const (
	MST_INVALID MapServerType = iota
	MST_MAPSERVER
	MST_SUPPORT_SERVER
	MST_LAST = 255
)

type MapServer struct {
	ServiceType MapServerType
	NameOrIp    string
	Credential  string
}

type ServiceLispConfig struct {
	MapServers    []MapServer
	IID           uint32
	Allocate      bool
	ExportPrivate bool
	EidPrefix     net.IP
	EidPrefixLen  uint32

	Experimental bool
}

type OverlayNetworkConfig struct {
	EID           net.IP // Always EIDv6
	LispSignature string
	ACLs          []ACE
	AppMacAddr    net.HardwareAddr // If set use it for vif
	AppIPAddr     net.IP           // EIDv4 or EIDv6
	Network       uuid.UUID

	// Optional additional information
	AdditionalInfoDevice *AdditionalInfoDevice

	// These field are only for isMgmt. XXX remove when isMgmt is removed
	MgmtIID             uint32
	MgmtDnsNameToIPList []DnsNameToIP // Used to populate DNS for the overlay
	MgmtMapServers      []MapServer
}

type OverlayNetworkStatus struct {
	OverlayNetworkConfig
	VifInfo
	BridgeMac    net.HardwareAddr
	BridgeIPAddr string // The address for DNS/DHCP service in zedrouter
	HostName     string
	// XXX MissingNetwork bool // If Network UUID not found
}

type DhcpType uint8

const (
	DT_NOOP        DhcpType = iota
	DT_STATIC               // Device static config
	DT_PASSTHROUGH          // App passthrough e.g., to a bridge
	DT_SERVER               // Local server for app network
	DT_CLIENT               // Device client on external port
)

type UnderlayNetworkConfig struct {
	AppMacAddr net.HardwareAddr // If set use it for vif
	AppIPAddr  net.IP           // If set use DHCP to assign to app
	Network    uuid.UUID
	ACLs       []ACE
}

type UnderlayNetworkStatus struct {
	UnderlayNetworkConfig
	VifInfo
	BridgeMac      net.HardwareAddr
	BridgeIPAddr   string // The address for DNS/DHCP service in zedrouter
	AssignedIPAddr string // Assigned to domU
	HostName       string
	// XXX MissingNetwork bool // If Network UUID not found
}

type NetworkType uint8

const (
	NT_IPV4      NetworkType = 4
	NT_IPV6                  = 6
	NT_CryptoEID             = 14 // Either IPv6 or IPv4; adapter Addr
	// determines whether IPv4 EIDs are in use.
	// XXX Do we need a NT_DUAL/NT_IPV46? Implies two subnets/dhcp ranges?
	// XXX how do we represent a bridge? NT_L2??
)

// Extracted from the protobuf NetworkConfig
// Referenced using the UUID in Overlay/UnderlayNetworkConfig
// Note that NetworkConfig can be referenced (by UUID) from NetworkService.
// If there is no such reference the NetworkConfig ends up being local to the
// host.
type NetworkObjectConfig struct {
	UUID            uuid.UUID
	Type            NetworkType
	Dhcp            DhcpType // If DT_STATIC or DT_SERVER use below
	Subnet          net.IPNet
	Gateway         net.IP
	DomainName      string
	NtpServer       net.IP
	DnsServers      []net.IP // If not set we use Gateway as DNS server
	DhcpRange       IpRange
	DnsNameToIPList []DnsNameToIP // Used for DNS and ACL ipset
	Proxy           *ProxyConfig
}

type IpRange struct {
	Start net.IP
	End   net.IP
}

func (config NetworkObjectConfig) Key() string {
	return config.UUID.String()
}

type NetworkObjectStatus struct {
	NetworkObjectConfig
	PendingAdd    bool
	PendingModify bool
	PendingDelete bool
	BridgeNum     int
	BridgeName    string // bn<N>
	BridgeIPAddr  string

	// Used to populate DNS and eid ipset
	DnsNameToIPList []DnsNameToIP

	// Collection of address assignments; from MAC address to IP address
	IPAssignments map[string]net.IP

	// Union of all ipsets fed to dnsmasq for the linux bridge
	BridgeIPSets []string

	// Set of vifs on this bridge
	VifNames []string

	Ipv4Eid bool // Track if this is a CryptoEid with IPv4 EIDs

	// Any errrors from provisioning the network
	Error     string
	ErrorTime time.Time
}

func (status NetworkObjectStatus) Key() string {
	return status.UUID.String()
}

type NetworkServiceType uint8

const (
	NST_FIRST NetworkServiceType = iota
	NST_STRONGSWAN
	NST_LISP
	NST_BRIDGE
	NST_NAT // Default?
	NST_LB  // What is this?
	// XXX Add a NST_L3/NST_ROUTER to describe IP forwarding?
	NST_LAST = 255
)

// Extracted from protobuf Service definition
type NetworkServiceConfig struct {
	UUID         uuid.UUID
	Internal     bool // Internally created - not from zedcloud
	DisplayName  string
	Type         NetworkServiceType
	Activate     bool
	AppLink      uuid.UUID
	Adapter      string // Ifname or group like "uplink", or empty
	OpaqueConfig string
	LispConfig   ServiceLispConfig
}

func (config NetworkServiceConfig) Key() string {
	return config.UUID.String()
}

type NetworkServiceStatus struct {
	UUID          uuid.UUID
	PendingAdd    bool
	PendingModify bool
	PendingDelete bool
	DisplayName   string
	Type          NetworkServiceType
	Activated     bool
	AppLink       uuid.UUID
	Adapter       string // Ifname or group like "uplink", or empty
	OpaqueStatus  string
	LispStatus    ServiceLispConfig
	AdapterList   []string  // Recorded at time of activate
	Subnet        net.IPNet // Recorded at time of activate

	MissingNetwork bool // If AppLink UUID not found
	// Any errrors from provisioning the service
	Error          string
	ErrorTime      time.Time
	VpnStatus      *ServiceVpnStatus
	LispInfoStatus *LispInfoStatus
	LispMetrics    *LispMetrics
}

func (status NetworkServiceStatus) Key() string {
	return status.UUID.String()
}

type NetworkServiceMetrics struct {
	UUID        uuid.UUID
	DisplayName string
	Type        NetworkServiceType
	VpnMetrics  *VpnMetrics
	LispMetrics *LispMetrics
}

func (metrics NetworkServiceMetrics) Key() string {
	return metrics.UUID.String()
}

// Network metrics for overlay and underlay
// Matches networkMetrics protobuf message
type NetworkMetrics struct {
	MetricList []NetworkMetric
}

type NetworkMetric struct {
	IfName              string
	TxBytes             uint64
	RxBytes             uint64
	TxDrops             uint64
	RxDrops             uint64
	TxPkts              uint64
	RxPkts              uint64
	TxErrors            uint64
	RxErrors            uint64
	TxAclDrops          uint64 // For implicit deny/drop at end
	RxAclDrops          uint64 // For implicit deny/drop at end
	TxAclRateLimitDrops uint64 // For all rate limited rules
	RxAclRateLimitDrops uint64 // For all rate limited rules
}

// XXX this works but ugly as ...
// Alternative seems to be a deep walk with type assertions in order
// to produce the map of map of map with the correct type.
func CastNetworkMetrics(in interface{}) NetworkMetrics {
	b, err := json.Marshal(in)
	if err != nil {
		log.Fatal(err, "json Marshal in CastNetworkMetrics")
	}
	var output NetworkMetrics
	if err := json.Unmarshal(b, &output); err != nil {
		log.Fatal(err, "json Unmarshal in CastNetworkMetrics")
	}
	return output
}

// Similar support as in draft-ietf-netmod-acl-model
type ACE struct {
	Matches []ACEMatch
	Actions []ACEAction
}

// The Type can be "ip" or "host" (aka domain name), "eidset", "protocol",
// "fport", or "lport" for now. The ip and host matches the remote IP/hostname.
// The host matching is suffix-matching thus zededa.net matches *.zededa.net.
// XXX Need "interface"... e.g. "uplink" or "eth1"? Implicit in network used?
// For now the matches are bidirectional.
// XXX Add directionality? Different ragte limits in different directions?
// Value is always a string.
// There is an implicit reject rule at the end.
// The "eidset" type is special for the overlay. Matches all the IPs which
// are part of the DnsNameToIPList.
type ACEMatch struct {
	Type  string
	Value string
}

type ACEAction struct {
	Drop bool // Otherwise accept

	Limit      bool   // Is limiter enabled?
	LimitRate  int    // Packets per unit
	LimitUnit  string // "s", "m", "h", for second, minute, hour
	LimitBurst int    // Packets

	PortMap    bool // Is port mapping part of action?
	TargetPort int  // Internal port
}

// Retrieved from geolocation service for device underlay connectivity
type AdditionalInfoDevice struct {
	UnderlayIP string
	Hostname   string `json:",omitempty"` // From reverse DNS
	City       string `json:",omitempty"`
	Region     string `json:",omitempty"`
	Country    string `json:",omitempty"`
	Loc        string `json:",omitempty"` // Lat and long as string
	Org        string `json:",omitempty"` // From AS number
}

// Tie the Application EID back to the device
type AdditionalInfoApp struct {
	DisplayName string
	DeviceEID   net.IP
	DeviceIID   uint32
	UnderlayIP  string
	Hostname    string `json:",omitempty"` // From reverse DNS
}

// Input Opaque Config
type StrongSwanServiceConfig struct {
	VpnRole          string
	PolicyBased      bool
	IsClient         bool
	VpnGatewayIpAddr string
	VpnSubnetBlock   string
	VpnLocalIpAddr   string
	VpnRemoteIpAddr  string
	PreSharedKey     string
	LocalSubnetBlock string
	ClientConfigList []VpnClientConfig
}

// structure for internal handling
type VpnServiceConfig struct {
	VpnRole          string
	PolicyBased      bool
	IsClient         bool
	UpLinkConfig     NetLinkConfig
	AppLinkConfig    NetLinkConfig
	GatewayConfig    NetLinkConfig
	ClientConfigList []VpnClientConfig
}

type NetLinkConfig struct {
	Name        string
	IpAddr      string
	SubnetBlock string
}

type VpnClientConfig struct {
	IpAddr       string
	SubnetBlock  string
	PreSharedKey string
	TunnelConfig VpnTunnelConfig
}

type VpnTunnelConfig struct {
	Name         string
	Key          string
	Mtu          string
	Metric       string
	LocalIpAddr  string
	RemoteIpAddr string
}

type LispRlocState struct {
	Rloc      net.IP
	Reachable bool
}

type LispMapCacheEntry struct {
	EID   net.IP
	Rlocs []LispRlocState
}

type LispDatabaseMap struct {
	IID             uint64
	MapCacheEntries []LispMapCacheEntry
}

type LispDecapKey struct {
	Rloc     net.IP
	Port     uint64
	KeyCount uint64
}

type LispInfoStatus struct {
	ItrCryptoPort uint64
	EtrNatPort    uint64
	Interfaces    []string
	DatabaseMaps  []LispDatabaseMap
	DecapKeys     []LispDecapKey
}

type LispPktStat struct {
	Pkts  uint64
	Bytes uint64
}

type LispRlocStatistics struct {
	Rloc                   net.IP
	Stats                  LispPktStat
	SecondsSinceLastPacket uint64
}

type EidStatistics struct {
	IID       uint64
	Eid       net.IP
	RlocStats []LispRlocStatistics
}

type EidMap struct {
	IID  uint64
	Eids []net.IP
}

type LispMetrics struct {
	// Encap Statistics
	EidMaps            []EidMap
	EidStats           []EidStatistics
	ItrPacketSendError LispPktStat
	InvalidEidError    LispPktStat

	// Decap Statistics
	NoDecryptKey       LispPktStat
	OuterHeaderError   LispPktStat
	BadInnerVersion    LispPktStat
	GoodPackets        LispPktStat
	ICVError           LispPktStat
	LispHeaderError    LispPktStat
	CheckSumError      LispPktStat
	DecapReInjectError LispPktStat
	DecryptError       LispPktStat
}

type LispDataplaneConfig struct {
	Experimental bool
}

type VpnState uint8

const (
	VPN_INVALID VpnState = iota
	VPN_INITIAL
	VPN_CONNECTING
	VPN_ESTABLISHED
	VPN_INSTALLED
	VPN_REKEYED
	VPN_DELETED  VpnState = 10
	VPN_MAXSTATE VpnState = 255
)

type VpnLinkInfo struct {
	SubNet    string // connecting subnet
	SpiId     string // security parameter index
	Direction bool   // 0 - in, 1 - out
	PktStats  PktStats
}

type VpnLinkStatus struct {
	Id         string
	Name       string
	ReqId      string
	InstTime   uint64 // installation time
	ExpTime    uint64 // expiry time
	RekeyTime  uint64 // rekey time
	EspInfo    string
	State      VpnState
	LInfo      VpnLinkInfo
	RInfo      VpnLinkInfo
	MarkDelete bool
}

type VpnEndPoint struct {
	Id     string // ipsec id
	IpAddr string // end point ip address
	Port   uint32 // udp port
}

type VpnConnStatus struct {
	Id         string   // ipsec connection id
	Name       string   // connection name
	State      VpnState // vpn state
	Version    string   // ike version
	Ikes       string   // ike parameters
	EstTime    uint64   // established time
	ReauthTime uint64   // reauth time
	LInfo      VpnEndPoint
	RInfo      VpnEndPoint
	Links      []*VpnLinkStatus
	StartLine  uint32
	EndLine    uint32
	MarkDelete bool
}

type ServiceVpnStatus struct {
	Version            string    // strongswan package version
	UpTime             time.Time // service start time stamp
	IpAddrs            string    // listening ip addresses, can be multiple
	ActiveVpnConns     []*VpnConnStatus
	StaleVpnConns      []*VpnConnStatus
	ActiveTunCount     uint32
	ConnectingTunCount uint32
	PolicyBased        bool
}

type PktStats struct {
	Pkts  uint64
	Bytes uint64
}

type LinkPktStats struct {
	InPkts  PktStats
	OutPkts PktStats
}

type VpnLinkMetrics struct {
	SubNet string // connecting subnet
	SpiId  string // security parameter index
}

type VpnEndPointMetrics struct {
	IpAddr   string // end point ip address
	LinkInfo VpnLinkMetrics
	PktStats PktStats
}

type VpnConnMetrics struct {
	Id        string // ipsec connection id
	Name      string // connection name
	EstTime   uint64 // established time
	Type      NetworkServiceType
	LEndPoint VpnEndPointMetrics
	REndPoint VpnEndPointMetrics
}

type VpnMetrics struct {
	UpTime     time.Time // service start time stamp
	DataStat   LinkPktStats
	IkeStat    LinkPktStats
	NatTStat   LinkPktStats
	EspStat    LinkPktStats
	ErrStat    LinkPktStats
	PhyErrStat LinkPktStats
	VpnConns   []*VpnConnMetrics
}<|MERGE_RESOLUTION|>--- conflicted
+++ resolved
@@ -124,23 +124,14 @@
 }
 
 type ProxyConfig struct {
-<<<<<<< HEAD
-	HttpsProxy string // HTTPS_PROXY environment variable
-	HttpProxy  string // HTTP_PROXY environment variable
-	FtpProxy   string // FTP_PROXY environment variable
-	SocksProxy string // SOCKS_PROXY environment variable
-	NoProxy    string // NO_PROXY environment variable
-	Pacfile    string
+	ProxyEnable bool
+	Proxies     []ProxyEntry
+	Exceptions  string
+	Pacfile     string
 	// If Enable is set we use WPAD. If the URL is not set we try
 	// the various DNS suffixes until we can download a wpad.dat file
 	NetworkProxyEnable bool   // Enable WPAD
 	NetworkProxyURL    string // Complete URL i.e., with /wpad.dat
-=======
-	ProxyEnable bool
-	Proxies     []ProxyEntry
-	Exceptions  string
-	Pacfile     string
->>>>>>> 3218f5c3
 }
 
 type NetworkUplinkConfig struct {
